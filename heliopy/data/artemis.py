--- conflicted
+++ resolved
@@ -8,12 +8,8 @@
 
 import pandas as pd
 import numpy as np
-<<<<<<< HEAD
-import sunpy
-=======
 import astropy.units as u
 from collections import OrderedDict
->>>>>>> 57bbce8c
 
 from heliopy.data import util
 from heliopy import config
